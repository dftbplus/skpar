--- conflicted
+++ resolved
@@ -18,11 +18,7 @@
             lammps: mpirun -n 4 lmp_mpi
             bands: dp_bands band.out bands
         """
-<<<<<<< HEAD
-        exedict = yaml.safe_load(yamldata).get('executables', None)
-=======
-        exedict = yaml.load(yamldata).get("executables", None)
->>>>>>> 3830d1c6
+        exedict = yaml.safe_load(yamldata).get("executables", None)
         try:
             for key, val in exedict.items():
                 logger.debug("{:>10s} : {}".format(key, " ".join(val.split())))
