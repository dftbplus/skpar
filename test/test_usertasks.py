"""Test import of user modules and taskdict update by user-defined tasks"""
import unittest
import yaml

from skpar.core.usertasks import import_taskdict, update_taskdict
from skpar.core.taskdict import TASKDICT as coretd
from skpar.dftbutils.taskdict import TASKDICT as dftbtd


class UserTaskTest(unittest.TestCase):
    """Can we obtain taskdict from user modules"""

    def test_import_taskdict(self):
        """Check we can import TASKDICT from a module"""
        # skpar.core
        modname, taskdict = import_taskdict("skpar.core.taskdict")
        self.assertEqual(modname, "skpar.core.taskdict")
        self.assertDictEqual(coretd, taskdict)
        # skpar.dftbutils
        modname, taskdict = import_taskdict("skpar.dftbutils")
        self.assertEqual(modname, "skpar.dftbutils")
        self.assertDictEqual(dftbtd, taskdict)
        # fail module import (modulenotfounderror is py3.6+)
        self.assertRaises(
            (ImportError, ModuleNotFoundError), import_taskdict, "skpar.missing"
        )
        # fail no TASKDICT (core.__init__.py is empty)
        self.assertRaises(AttributeError, import_taskdict, "skpar.core")

    def test_update_taskdict(self):
        """Check we can update taskdict from user module"""
        yamlinput = """
            usermodules:
                - skpar.core.taskdict
        """
<<<<<<< HEAD
        userinp = yaml.safe_load(yamlinput)['usermodules']
=======
        userinp = yaml.load(yamlinput)["usermodules"]
>>>>>>> 3830d1c6
        taskdict = {}
        update_taskdict(taskdict, userinp)
        tag = "skpar.core.taskdict"
        self.assertEqual(len(coretd), len(taskdict))
        for key, val in coretd.items():
            self.assertTrue(".".join([tag, key]) in taskdict)
            self.assertEqual(val, taskdict[tag + "." + key])

    def test_update_taskdict_multiple(self):
        """Check we can update taskdict from multiple modules"""
        yamlinput = """
            usermodules:
                - [skpar.core.taskdict, [set, get, run, plot]]
                - [skpar.dftbutils, [get_bs]]
        """
<<<<<<< HEAD
        userinp = yaml.safe_load(yamlinput)['usermodules']
=======
        userinp = yaml.load(yamlinput)["usermodules"]
>>>>>>> 3830d1c6
        taskdict = {}
        update_taskdict(taskdict, userinp)
        self.assertEqual(len(taskdict), 5)
        for key in ["set", "get", "run", "plot"]:
            self.assertTrue(key in taskdict)
            self.assertEqual(coretd[key], taskdict[key])
        for key in ["get_bs"]:
            self.assertTrue(key in taskdict)
            self.assertEqual(dftbtd[key], taskdict[key])

    def test_update_taskdict_string(self):
        """Check we can update taskdict from user module"""
        tag = "skpar.core.taskdict"
        taskdict = {}
        update_taskdict(taskdict, tag)
        self.assertEqual(len(coretd), len(taskdict))
        for key, val in coretd.items():
            self.assertTrue(".".join([tag, key]) in taskdict)
            self.assertEqual(val, taskdict[tag + "." + key])

    def test_update_taskdict_alias(self):
        """Check we can update taskdict from user module with alias"""
        yamlinput = """
            usermodules:
                - [skpar.dftbutils, dftb]
        """
<<<<<<< HEAD
        userinp = yaml.safe_load(yamlinput)['usermodules']
=======
        userinp = yaml.load(yamlinput)["usermodules"]
>>>>>>> 3830d1c6
        taskdict = {}
        update_taskdict(taskdict, userinp)
        tag = "dftb"
        self.assertEqual(len(dftbtd), len(taskdict))
        for key, val in dftbtd.items():
            self.assertTrue(".".join([tag, key]) in taskdict)
            self.assertEqual(val, taskdict[tag + "." + key])

    def test_update_taskdict_explicit(self):
        """Check we can update taskdict from user module with explicit tasks"""
        yamlinput = """
            usermodules:
                - [skpar.core.taskdict, [set, get, run, plot]]
        """
        taskdict = {}
<<<<<<< HEAD
        userinp = yaml.safe_load(yamlinput)['usermodules']
=======
        userinp = yaml.load(yamlinput)["usermodules"]
>>>>>>> 3830d1c6
        update_taskdict(taskdict, userinp)
        self.assertEqual(4, len(taskdict))
        for key in ["set", "get", "run", "plot"]:
            self.assertTrue(key in taskdict)
            self.assertEqual(coretd[key], taskdict[key])
        # check failing with missing task
        yamlinput = """
            usermodules:
                - [skpar.core.taskdict, [set, mambo]]
        """
        taskdict = {}
<<<<<<< HEAD
        userinp = yaml.safe_load(yamlinput)['usermodules']
=======
        userinp = yaml.load(yamlinput)["usermodules"]
>>>>>>> 3830d1c6
        self.assertRaises(KeyError, update_taskdict, taskdict, userinp)


if __name__ == "__main__":
    unittest.main()<|MERGE_RESOLUTION|>--- conflicted
+++ resolved
@@ -33,11 +33,7 @@
             usermodules:
                 - skpar.core.taskdict
         """
-<<<<<<< HEAD
-        userinp = yaml.safe_load(yamlinput)['usermodules']
-=======
-        userinp = yaml.load(yamlinput)["usermodules"]
->>>>>>> 3830d1c6
+        userinp = yaml.safe_load(yamlinput)["usermodules"]
         taskdict = {}
         update_taskdict(taskdict, userinp)
         tag = "skpar.core.taskdict"
@@ -53,11 +49,7 @@
                 - [skpar.core.taskdict, [set, get, run, plot]]
                 - [skpar.dftbutils, [get_bs]]
         """
-<<<<<<< HEAD
-        userinp = yaml.safe_load(yamlinput)['usermodules']
-=======
-        userinp = yaml.load(yamlinput)["usermodules"]
->>>>>>> 3830d1c6
+        userinp = yaml.safe_load(yamlinput)["usermodules"]
         taskdict = {}
         update_taskdict(taskdict, userinp)
         self.assertEqual(len(taskdict), 5)
@@ -84,11 +76,7 @@
             usermodules:
                 - [skpar.dftbutils, dftb]
         """
-<<<<<<< HEAD
-        userinp = yaml.safe_load(yamlinput)['usermodules']
-=======
-        userinp = yaml.load(yamlinput)["usermodules"]
->>>>>>> 3830d1c6
+        userinp = yaml.safe_load(yamlinput)["usermodules"]
         taskdict = {}
         update_taskdict(taskdict, userinp)
         tag = "dftb"
@@ -104,11 +92,7 @@
                 - [skpar.core.taskdict, [set, get, run, plot]]
         """
         taskdict = {}
-<<<<<<< HEAD
-        userinp = yaml.safe_load(yamlinput)['usermodules']
-=======
-        userinp = yaml.load(yamlinput)["usermodules"]
->>>>>>> 3830d1c6
+        userinp = yaml.safe_load(yamlinput)["usermodules"]
         update_taskdict(taskdict, userinp)
         self.assertEqual(4, len(taskdict))
         for key in ["set", "get", "run", "plot"]:
@@ -120,11 +104,7 @@
                 - [skpar.core.taskdict, [set, mambo]]
         """
         taskdict = {}
-<<<<<<< HEAD
-        userinp = yaml.safe_load(yamlinput)['usermodules']
-=======
-        userinp = yaml.load(yamlinput)["usermodules"]
->>>>>>> 3830d1c6
+        userinp = yaml.safe_load(yamlinput)["usermodules"]
         self.assertRaises(KeyError, update_taskdict, taskdict, userinp)
 
 
